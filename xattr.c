--- conflicted
+++ resolved
@@ -83,12 +83,8 @@
         return getxattr(tgt->name, name, value, size);
 }
 
-<<<<<<< HEAD
-static ssize_t _set_obj(target_t *tgt, const char *name,
-                        const void *value, size_t size,
-=======
-static int _set_obj(target_t *tgt, char *name, void *value, size_t size,
->>>>>>> 433c5852
+static int _set_obj(target_t *tgt, const char *name,
+                    const void *value, size_t size,
                         int flags) {
     if(tgt->type == T_FD)
         return fsetxattr(tgt->fd, name, value, size, flags);
@@ -98,11 +94,7 @@
         return setxattr(tgt->name, name, value, size, flags);
 }
 
-<<<<<<< HEAD
-static ssize_t _remove_obj(target_t *tgt, const char *name) {
-=======
-static int _remove_obj(target_t *tgt, char *name) {
->>>>>>> 433c5852
+static int _remove_obj(target_t *tgt, const char *name) {
     if(tgt->type == T_FD)
         return fremovexattr(tgt->fd, name);
     else if (tgt->type == T_LINK)
